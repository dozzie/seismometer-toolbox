--- conflicted
+++ resolved
@@ -12,15 +12,10 @@
 build:
 	python setup.py build
 
-<<<<<<< HEAD
-install:
-	mkdir -p $(DESTDIR)/etc/seismometer
-=======
 install: build doc
 	mkdir -p $(DESTDIR)/etc/seismometer
 	mkdir -p $(DESTDIR)/usr/share/doc/seismometer-toolbox
 	mkdir -p $(DESTDIR)/usr/share/man
->>>>>>> 20b84746
 	install -m 644 examples/daemonshepherd.logging $(DESTDIR)/etc/seismometer/daemonshepherd.logging.example
 	install -m 644 examples/daemonshepherd.yaml    $(DESTDIR)/etc/seismometer/daemonshepherd.yaml.example
 	install -m 644 examples/messenger.logging      $(DESTDIR)/etc/seismometer/messenger.logging.example
@@ -28,10 +23,6 @@
 	install -m 644 examples/dumbprobe.logging      $(DESTDIR)/etc/seismometer/dumbprobe.logging.example
 	install -m 644 examples/dumbprobe.py           $(DESTDIR)/etc/seismometer/dumbprobe.py.example
 	python setup.py install --prefix=/usr --exec-prefix=/usr $(if $(DESTDIR),--root=$(DESTDIR))
-<<<<<<< HEAD
-
-doc: html
-=======
 	mkdir -p $(DESTDIR)/usr/share/doc/seismometer-toolbox/html
 	cp -R doc/html/*.html doc/html/*.js doc/html/*/ $(DESTDIR)/usr/share/doc/seismometer-toolbox/html
 	install -m 644 -D doc/man/daemonshepherd.8 $(DESTDIR)/usr/share/man/man8/daemonshepherd.8
@@ -39,7 +30,6 @@
 	install -m 644 -D doc/man/messenger.8      $(DESTDIR)/usr/share/man/man8/messenger.8
 
 doc: html man
->>>>>>> 20b84746
 
 html:
 	sphinx-build -b html -d $(SPHINX_DOCTREE) $(SPHINX_SOURCE) $(SPHINX_HTML)
@@ -57,14 +47,4 @@
 clean:
 	python setup.py clean --all
 	rm -rf dist
-<<<<<<< HEAD
-	rm -rf $(SPHINX_DOCTREE) $(SPHINX_OUTPUT)
-
-# file used by debian/rules to override $(VERSION) variable (in case of
-# building from source package instead of from git repository)
-.PHONY: version
-version:
-	git describe --long --dirty --abbrev=10 --tags --match 'v[0-9]*' > $@
-=======
-	rm -rf $(SPHINX_DOCTREE) $(SPHINX_HTML) $(SPHINX_MANPAGES)
->>>>>>> 20b84746
+	rm -rf $(SPHINX_DOCTREE) $(SPHINX_HTML) $(SPHINX_MANPAGES)