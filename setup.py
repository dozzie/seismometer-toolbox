#!/usr/bin/python

from setuptools import setup, find_packages
from glob import glob

version = open('version').readline().strip().replace('v', '')

setup(
    name         = 'seismometer-toolbox',
<<<<<<< HEAD
    version      = version,
=======
    version      = '0.3.0',
>>>>>>> 20b84746
    description  = "Small tools for Seismometer",
    scripts      = glob("bin/*"),
    packages     = find_packages("lib"),
    package_dir  = { "": "lib" },
)<|MERGE_RESOLUTION|>--- conflicted
+++ resolved
@@ -3,15 +3,9 @@
 from setuptools import setup, find_packages
 from glob import glob
 
-version = open('version').readline().strip().replace('v', '')
-
 setup(
     name         = 'seismometer-toolbox',
-<<<<<<< HEAD
-    version      = version,
-=======
     version      = '0.3.0',
->>>>>>> 20b84746
     description  = "Small tools for Seismometer",
     scripts      = glob("bin/*"),
     packages     = find_packages("lib"),
